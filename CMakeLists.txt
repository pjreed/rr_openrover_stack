cmake_minimum_required(VERSION 2.8.3)
project(rr_openrover_basic)

add_compile_options(-std=c++11)
<<<<<<< HEAD

=======
>>>>>>> 6be2bae2
find_package(catkin REQUIRED COMPONENTS
  roscpp
  rospy
  std_msgs
  message_generation
  geometry_msgs
  nav_msgs
  tf
)

add_message_files(
   FILES
   RawRrOpenroverBasicFastRateData.msg
   RawRrOpenroverBasicMedRateData.msg
   RawRrOpenroverBasicSlowRateData.msg
   SmartBatteryStatus.msg
)

generate_messages(
   DEPENDENCIES
   std_msgs
   geometry_msgs
   nav_msgs
)

catkin_package(
  INCLUDE_DIRS include
  CATKIN_DEPENDS message_runtime
)

###########
## Build ##
###########

include_directories(
  include
  ${catkin_INCLUDE_DIRS}
)

add_library(odom_control src/odom_control.cpp)

add_executable(openrover_basic_node src/openrover_basic.cpp)
add_dependencies(openrover_basic_node rr_openrover_basic_generate_messages_cpp)
target_link_libraries(openrover_basic_node ${catkin_LIBRARIES} odom_control)


#############
## Install ##
#############

## Mark executables and/or libraries for installation
install(TARGETS openrover_basic_node 
  RUNTIME DESTINATION ${CATKIN_PACKAGE_BIN_DESTINATION}
  LIBRARY DESTINATION ${CATKIN_PACKAGE_LIB_DESTINATION}
)

## Copy launch files
install(DIRECTORY launch/
  DESTINATION ${CATKIN_PACKAGE_SHARE_DESTINATION}/launch
  FILES_MATCHING PATTERN "*.launch"
)

install(DIRECTORY include/${PROJECT_NAME}/
   DESTINATION ${CATKIN_PACKAGE_INCLUDE_DESTINATION}
   FILES_MATCHING PATTERN "*.h" PATTERN "*.hpp"
)
<|MERGE_RESOLUTION|>--- conflicted
+++ resolved
@@ -2,10 +2,6 @@
 project(rr_openrover_basic)
 
 add_compile_options(-std=c++11)
-<<<<<<< HEAD
-
-=======
->>>>>>> 6be2bae2
 find_package(catkin REQUIRED COMPONENTS
   roscpp
   rospy
