#ifndef _openrover_hpp
#define _openrover_hpp

#include <ros/ros.h>
#include <ros/timer.h>
#include <fcntl.h>
#include <termios.h>
#include <vector>
#include <stdint.h>
#include <string>

#include <geometry_msgs/TwistStamped.h>
#include <std_msgs/Bool.h>
#include <rr_openrover_basic/RawRrOpenroverBasicFastRateData.h>
#include <rr_openrover_basic/RawRrOpenroverBasicMedRateData.h>
#include <rr_openrover_basic/RawRrOpenroverBasicSlowRateData.h>

#include <rr_openrover_basic/odom_control.hpp>

namespace openrover {

class OpenRover
{
public:
    OpenRover( ros::NodeHandle& nh, ros::NodeHandle& nh_priv );
    /*OpenRover(std::string port_, std::string drive_type_, bool enable_timeout_, float total_weight_,
        float slippage_factor_, float odom_covariance_0_, float odom_covariance_35_);*/
    OdomControl left_controller_; //(bool use_control, double Kp, double Ki, double Kd, unsigned char max, unsigned char min);
    OdomControl right_controller_; //(bool use_control, double Kp, double Ki, double Kd, unsigned char max, unsigned char min);

    bool start();
    bool openComs();
    bool setupRobotParams();
    void updateOdometry();

    void robotDataFastCB( const ros::WallTimerEvent &e); 
    void robotDataMediumCB( const ros::WallTimerEvent &e); 
    void robotDataSlowCB( const ros::WallTimerEvent &e); 
    void timeoutCB( const ros::WallTimerEvent &e ); 
    
    void serialManager();
    
    bool publish_fast_rate_vals_;
    bool publish_med_rate_vals_;
    bool publish_slow_rate_vals_;
    bool low_speed_mode_on_;
    bool e_stop_on_;

private:
    //.csv Debuggin
    std::ofstream fs_;

    //ROS Parameters
    std::string port_;
    std::string drive_type_;
    
    float timeout_; //Default to neutral motor values after timeout seconds

    //ROS node handlers
    ros::NodeHandle& nh_;
    ros::NodeHandle& nh_priv_;
    
    //ROS Timers
    ros::WallTimer fast_timer;
    ros::WallTimer medium_timer;
    ros::WallTimer slow_timer;
    ros::WallTimer timeout_timer;

    //ROS Publisher and Subscribers
    ros::Publisher odom_enc_pub;
    ros::Publisher battery_state_pub;
    ros::Publisher is_charging_pub;
    ros::Publisher motor_speeds_pub;
    ros::Publisher vel_calc_pub;
    
    ros::Publisher fast_rate_pub;
    ros::Publisher medium_rate_pub;
    ros::Publisher slow_rate_pub;
    
    ros::Subscriber cmd_vel_sub;

    //General Class variables
    int baud_; //serial baud rate
    int fd;
    int robot_data_[50]; //stores all received data from robot
    int is_charging_;
<<<<<<< HEAD
    int motor_speeds_commanded_[3]; //stores most recent commanded motor speeds
    const int LEFT_MOTOR_INDEX_;
    const int RIGHT_MOTOR_INDEX_;
    const int FLIPPER_MOTOR_INDEX_;
=======
    bool is_serial_coms_open_;
    char motor_speeds_commanded_[3]; //stores most recent commanded motor speeds
>>>>>>> a4e11778
    double fast_rate_; //update rate for encoders, 10Hz recommended
    double medium_rate_;
    double slow_rate_;


    //drive dependent parameters
    float odom_encoder_coef_;
    float odom_axle_track_;
    float odom_angular_coef_;
    float odom_slippage_factor_;
    float odom_covariance_0_;
    float odom_covariance_35_;

    //velocity feedback
    double left_vel_commanded_;
    double right_vel_commanded_;
    double left_vel_measured_;
    double right_vel_measured_;
    double left_vel_filtered_;
    double right_vel_filtered_;
    bool velocity_control_on_;
    double K_P_;
    double K_I_;
    double K_D_;

    int motor_speed_linear_coef_;
    int motor_speed_angular_coef_;
    int motor_speed_flipper_coef_;
    int motor_speed_deadband_;
    int motor_speed_angular_deadband_;
    float weight_coef_; //(weight_coef_>1)
    float cw_turn_coef_;

    float total_weight_; //in kg
    //int motor_speed_diff_max_; ---WIP
    geometry_msgs::Twist cmd_vel_commanded_;

    std::vector<unsigned char> serial_fast_buffer_;
    std::vector<unsigned char> serial_medium_buffer_;
    std::vector<unsigned char> serial_slow_buffer_;

    //ROS Subscriber callback functions
    void cmdVelCB(const geometry_msgs::TwistStamped::ConstPtr& msg);
    
    //ROS Publish Functions (robot_data_[X] to ros topics)
    void publishFastRateData();
    void publishMedRateData();
    void publishSlowRateData();
    void publishOdometry(float left_vel, float right_vel);
    void publishMotorSpeeds();
    void publishWheelVels();

    //Serial Com Functions
    int getParameterData(int parameter);
    bool setParameterData(int param1, int param2);
    void updateRobotData(int parameter);
    bool sendCommand(int param1, int param2);
    int readCommand();
};

}
#endif /* _openrover_hpp */<|MERGE_RESOLUTION|>--- conflicted
+++ resolved
@@ -84,15 +84,11 @@
     int fd;
     int robot_data_[50]; //stores all received data from robot
     int is_charging_;
-<<<<<<< HEAD
     int motor_speeds_commanded_[3]; //stores most recent commanded motor speeds
     const int LEFT_MOTOR_INDEX_;
     const int RIGHT_MOTOR_INDEX_;
     const int FLIPPER_MOTOR_INDEX_;
-=======
     bool is_serial_coms_open_;
-    char motor_speeds_commanded_[3]; //stores most recent commanded motor speeds
->>>>>>> a4e11778
     double fast_rate_; //update rate for encoders, 10Hz recommended
     double medium_rate_;
     double slow_rate_;
