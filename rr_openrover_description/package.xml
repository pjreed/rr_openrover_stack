--- conflicted
+++ resolved
@@ -7,11 +7,7 @@
   <!-- One maintainer tag required, multiple allowed, one person per tag -->
   <!-- Example:  -->
   <!-- <maintainer email="jane.doe@example.com">Jane Doe</maintainer> -->
-<<<<<<< HEAD
-  <maintainer email="nickpadilla@roverrobotics.com">Nicholas Padilla</maintainer>
-=======
   <maintainer email="nickpadilla@roverrobotics.com">Nick Padilla</maintainer>
->>>>>>> 6894aab8
 
 
   <!-- One license tag required, multiple allowed, one license per tag -->
