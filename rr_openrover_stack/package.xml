<?xml version="1.0"?>
<package format="2">
  <name>rr_openrover_stack</name>
  <version>0.7.3</version>
  <description>
    Packages related to the operation of Rover Robotics rover hardware.  This includes a client
    for interfacing with the hardware (rr_openrover_driver) and a tool for filtering time stamped
    velocity commands (rr_control_input_manager).
  </description>

<<<<<<< HEAD
  <maintainer email="nickpadilla@roverrobotics.com">Nicholas Padilla</maintainer>
=======
  <maintainer email="nickpadilla@roverrobotics.com">Nick Padilla</maintainer>
>>>>>>> 6894aab8


  <license>BSD</license>

  <exec_depend>rr_openrover_driver</exec_depend>
  <exec_depend>rr_openrover_driver_msgs</exec_depend>
  <exec_depend>rr_control_input_manager</exec_depend>
  <buildtool_depend>catkin</buildtool_depend>

  <export>
    <metapackage/>
  </export>
</package><|MERGE_RESOLUTION|>--- conflicted
+++ resolved
@@ -8,11 +8,7 @@
     velocity commands (rr_control_input_manager).
   </description>
 
-<<<<<<< HEAD
-  <maintainer email="nickpadilla@roverrobotics.com">Nicholas Padilla</maintainer>
-=======
   <maintainer email="nickpadilla@roverrobotics.com">Nick Padilla</maintainer>
->>>>>>> 6894aab8
 
 
   <license>BSD</license>
