#!/usr/bin/env python

# Author: Nick Fragale
# Description: This script converts Joystick commands into Joint Velocity commands
# Monitors A, B, X and Y buttons and toggles their state (False on startup) publishes 
# a latched Bool() to /joystick/<button> where button is A, B, Y, or X
# these can be remapped to different topics to control various things like E-stoping the robot
# or starting to record a bagfile, or taking a picture.

# Xbox controller mapping:
#   axes: [l-stick horz,l-stick vert, l-trigger, r-stick horz, r-stick vert, r-trigger]
#   buttons: [a,b,x,y,lb,rb,back,start,xbox,l-stick,r-stick,l-pad,r-pad,u-pad,d-pad]  

import numpy as np
import rospy
from std_msgs.msg import Float32, String
from sensor_msgs.msg import Joy
from geometry_msgs.msg import TwistStamped
from actionlib_msgs.msg import GoalID
import os
import time
from std_msgs.msg import Bool

cmd = TwistStamped()
seq = 0
last_a_button=time.time()
last_b_button=time.time()
last_x_button=time.time()
last_y_button=time.time()
last_joycb_device_check=time.time()
button_msg = String()

# difference between xboxdrv USB driver and xpad.ko kernel module
# 1) xboxdrv has only 11 indices
# 2) U/D_PAD_BUTTON is the 7th axis
# 3) xpad module uses 2, xboxdrv uses 3
<<<<<<< HEAD
driver = rospy.get_param('/xob_mapper_node/driver', 'xpad')
wired_or_wireless = rospy.get_param('/xbox_mapper_node/wired_or_wireless', 'wireless')
=======
#driver_rosparam = rospy.get_param('driver')
#driver_namespace = rospy.search_param('driver')
#driver = rospy.get_param(driver_namespace, 'xpad')
#wired_or_wireless_namespace = rospy.search_param('wired_or_wireless')
#wired_or_wireless = rospy.get_param(wired_or_wireless_namespace, 'wireless')

driver = rospy.get_param('/xbox_mapper_node/driver', 'xpad')
wired_or_wireless = rospy.get_param('/xbox_mapper_node/wired_or_wireless', 'wireless')

>>>>>>> 56bd231a

#TODO
if wired_or_wireless == "wired" and driver == "xpad":
    rospy.loginfo("XBOX CONFIG: wired & xpad")
    L_STICK_H_AXES = 0
    L_STICK_V_AXES = 1
    L_TRIG_AXES = 2
    R_STICK_H_AXES = 3 
    R_STICK_V_AXES = 4
    R_TRIG_AXES = 5
    DPAD_H_AXES = 6
    DPAD_V_AXES = 7

    A_BUTTON = 0
    B_BUTTON = 1
    X_BUTTON = 2
    Y_BUTTON = 3
    LB_BUTTON = 4
    RB_BUTTON = 5
    BACK_BUTTON = 6
    START_BUTTON = 7
    POWER_BUTTON = 8
    L_STICK_BUTTON = 9
    R_STICK_BUTTON = 10

#TODO
elif wired_or_wireless == "wireless" and driver =="xpad":
    rospy.loginfo("XBOX CONFIG: wireless & xpad")
    L_STICK_H_AXES = 0
    L_STICK_V_AXES = 1
    L_TRIG_AXES = 2
    R_STICK_H_AXES = 3 
    R_STICK_V_AXES = 4
    R_TRIG_AXES = 5
    DPAD_H_AXES = 6
    DPAD_V_AXES = 7

    A_BUTTON = 0
    B_BUTTON = 1
    X_BUTTON = 2
    Y_BUTTON = 3
    LB_BUTTON = 4
    RB_BUTTON = 5
    BACK_BUTTON = 6
    START_BUTTON = 7
    POWER_BUTTON = 8
    L_STICK_BUTTON = 9
    R_STICK_BUTTON = 10

#TODO
elif wired_or_wireless == "wired" and driver == "xboxdrv":
<<<<<<< HEAD
    rospy.loginfo("XBOX CONFIG: wired & xboxdrv")
    rospy.info
    L_STICK_H_AXES = 0
    L_STICK_V_AXES = 1
    L_TRIG_AXES = 2
    R_STICK_H_AXES = 3 
    R_STICK_V_AXES = 4
    R_TRIG_AXES = 5
    D_PAD_H_AXES = 6
    D_PAD_V_AXES = 7
=======
    L_STICK_H_AXES = 0
    L_STICK_V_AXES = 1
    L_TRIG_AXES = 5
    R_STICK_H_AXES = 2 
    R_STICK_V_AXES = 3
    R_TRIG_AXES = 4
    DPAD_H_AXES = 6
    DPAD_V_AXES = 7
>>>>>>> 56bd231a

    A_BUTTON = 0
    B_BUTTON = 1
    X_BUTTON = 2
    Y_BUTTON = 3
    LB_BUTTON = 4
    RB_BUTTON = 5
    BACK_BUTTON = 6
    START_BUTTON = 7
    POWER_BUTTON = 8
    L_STICK_BUTTON = 9
    R_STICK_BUTTON = 10

#TODO
elif wired_or_wireless == "wireless" and driver =="xboxdrv":
    rospy.loginfo("XBOX CONFIG: wireless & xboxdrv")
    L_STICK_H_AXES = 0
    L_STICK_V_AXES = 1
<<<<<<< HEAD
    L_TRIG_AXES = 2
    R_STICK_H_AXES = 3 
    R_STICK_V_AXES = 4
    R_TRIG_AXES = 5
    D_PAD_H_AXES = 6
    D_PAD_V_AXES = 7
=======
    L_TRIG_AXES = 5
    R_STICK_H_AXES = 2 
    R_STICK_V_AXES = 3
    R_TRIG_AXES = 4
    DPAD_H_AXES = 6
    DPAD_V_AXES = 7
>>>>>>> 56bd231a

    A_BUTTON = 0
    B_BUTTON = 1
    X_BUTTON = 2
    Y_BUTTON = 3
    LB_BUTTON = 4
    RB_BUTTON = 5
    BACK_BUTTON = 6
    START_BUTTON = 7
    POWER_BUTTON = 8
    L_STICK_BUTTON = 9
    R_STICK_BUTTON = 10

prev_fwd = 0
prev_trn = 0

PREV_CMD_TIME = 0
PREV_SEQ_NUM = 0

MAX_VEL_FWD = rospy.get_param('~max_vel_drive', 2.6)
MAX_VEL_TURN = rospy.get_param('~max_vel_turn', 9.0)
MAX_VEL_FLIPPER = rospy.get_param('~max_vel_flipper', 1.4)
DRIVE_THROTTLE = rospy.get_param('~default_drive_throttle', 0.1)
FLIPPER_THROTTLE = rospy.get_param('~default_flipper_throttle', 0.6)
ADJ_THROTTLE = rospy.get_param('~adjustable_throttle', True)
DRIVE_INCREMENTS = float(20) 
FLIPPER_INCREMENTS = float(20) 
DEADBAND = 0.2
FWD_ACC_LIM = 0.2 
TRN_ACC_LIM = 0.4 

a_button_msg = Bool()
a_button_msg.data=False
b_button_msg = Bool()
b_button_msg.data=False
x_button_msg = Bool()
x_button_msg.data=False
y_button_msg = Bool()
y_button_msg.data=False

# define publishers  
pub = rospy.Publisher('/cmd_vel/joystick', TwistStamped, queue_size=3)
a_button_pub = rospy.Publisher('/joystick/a_button', Bool, queue_size=1, latch=True)
b_button_pub = rospy.Publisher('/joystick/b_button', Bool, queue_size=1, latch=True)
x_button_pub = rospy.Publisher('/joystick/x_button', Bool, queue_size=1, latch=True)
y_button_pub = rospy.Publisher('/joystick/y_button', Bool, queue_size=1, latch=True)
pub_delay = rospy.Publisher('/joystick/delay', Float32, queue_size=3)
pub_cancel_move_base = rospy.Publisher('/move_base/cancel', GoalID, queue_size=10)

def limit_acc(fwd,trn):
    #TODO calculate delta t and times acc limits by that so that acc_limits are correct units
    global prev_fwd, prev_trn

    fwd_acc = fwd - prev_fwd
    if fwd_acc > FWD_ACC_LIM:
        fwd = prev_fwd + FWD_ACC_LIM
    elif fwd_acc < -FWD_ACC_LIM:
        fwd = prev_fwd - FWD_ACC_LIM

    trn_acc = trn - prev_trn
    if trn_acc > TRN_ACC_LIM:
        trn = prev_trn + TRN_ACC_LIM
    elif trn_acc < -TRN_ACC_LIM:
        trn = prev_trn - TRN_ACC_LIM
    
    prev_fwd = fwd
    prev_trn = trn

    return fwd, trn


def joy_cb(Joy):
    global ADJ_THROTTLE
    global MAX_VEL_FWD
    global MAX_VEL_TURN
    global MAX_VEL_FLIPPER
    global DRIVE_THROTTLE
    global FLIPPER_THROTTLE
    global DRIVE_INCREMENTS
    global FLIPPER_INCREMENTS
    global PREV_CMD_TIME
    global PREV_SEQ_NUM

    global cmd
    global seq
    global last_a_button, last_b_button, last_x_button, last_y_button
    global last_joycb_device_check
    global a_button_pub, a_button_msg, b_button_pub, b_button_msg
    global x_button_pub, x_button_msg, y_button_pub, y_button_msg
    
    cmd_time = float(Joy.header.stamp.secs) + (float(Joy.header.stamp.nsecs)/1000000000)
    rbt_time = time.time()
    signal_delay = rbt_time - cmd_time

    joy_delay = Float32()
    joy_delay.data = signal_delay
    pub_delay.publish(joy_delay)

    #Record timestamp and seq for use in next loop
    PREV_CMD_TIME = cmd_time
    PREV_SEQ_NUM = Joy.header.seq


    # check for other two user-defined buttons. We only debounce them and monitor on/off status on a latched pub
    # (green/A)
    if Joy.buttons[A_BUTTON] == 1:
        if (time.time()-last_a_button > 0.1):
            last_a_button=time.time()
            rospy.loginfo('User button A')
            # toggle button
            if (a_button_msg.data):
                a_button_msg.data = False
            else:
                a_button_msg.data = True
            a_button_pub.publish(a_button_msg)

    # (red/B)
    if Joy.buttons[B_BUTTON] == 1:
        if (time.time()-last_b_button > 0.1):
            last_b_button=time.time()
            rospy.loginfo('User button B')
            # toggle button
            if (b_button_msg.data):
                b_button_msg.data = False
            else:
                b_button_msg.data = True
            b_button_pub.publish(b_button_msg)

    # (blue/X)
    if Joy.buttons[X_BUTTON] == 1:
        if (time.time()-last_x_button > 0.1):
            last_x_button=time.time()
            rospy.loginfo('User button X')
            # toggle button
            if (x_button_msg.data):
                x_button_msg.data = False
            else:
                x_button_msg.data = True
            x_button_pub.publish(x_button_msg)

    # (yellow/Y)
    if Joy.buttons[Y_BUTTON] == 1:
        if (time.time()-last_y_button > 0.1):
            last_y_button=time.time()
            rospy.loginfo('User button Y')
            if (y_button_msg.data):
                y_button_msg.data = False
            else:
                y_button_msg.data = True
            y_button_pub.publish(y_button_msg)
    
    if ADJ_THROTTLE:
        # Increase/Decrease Max Speed
        if (driver == "xpad"):
            if int(Joy.axes[DPAD_V_AXES]) == 1:
                DRIVE_THROTTLE += (1 / DRIVE_INCREMENTS)
                rospy.loginfo(DRIVE_THROTTLE)
            if int(Joy.axes[DPAD_V_AXES]) == -1:
                DRIVE_THROTTLE -= (1 / DRIVE_INCREMENTS)
                rospy.loginfo(DRIVE_THROTTLE)
        elif (driver == "xboxdrv"):
            if int(Joy.axes[DPAD_V_AXES]) == 1:
                DRIVE_THROTTLE += (1 / DRIVE_INCREMENTS)
                rospy.loginfo("Drive Throttle: %i", DRIVE_THROTTLE)
            if int(Joy.axes[DPAD_V_AXES]) == 1:
                DRIVE_THROTTLE -= (1 / DRIVE_INCREMENTS)
                rospy.loginfo("Drive Throttle: %i", DRIVE_THROTTLE)

        if Joy.buttons[LB_BUTTON] == 1:
                FLIPPER_THROTTLE -= (1 / FLIPPER_INCREMENTS)
                rospy.loginfo(FLIPPER_THROTTLE)
        if Joy.buttons[RB_BUTTON] == 1:
                FLIPPER_THROTTLE += (1 / FLIPPER_INCREMENTS)
                rospy.loginfo(FLIPPER_THROTTLE)
        
        # If the user tries to decrease full throttle to 0
        # Then set it back up to 0.2 m/s
        if DRIVE_THROTTLE <= 0.001:
            DRIVE_THROTTLE = (1 / DRIVE_INCREMENTS)
        if FLIPPER_THROTTLE <= 0.001:
            FLIPPER_THROTTLE = (1 / FLIPPER_INCREMENTS)

        # If the user tries to increase the velocity limit when its at max
        # then set velocity limit to max allowed velocity
        if DRIVE_THROTTLE >= 1:
            DRIVE_THROTTLE = 1
        if FLIPPER_THROTTLE >= 1:
            FLIPPER_THROTTLE = 1


        #Update DEADBAND
        FWD_DEADBAND = 0.2 * DRIVE_THROTTLE * MAX_VEL_FWD
        TURN_DEADBAND = 0.2 * DRIVE_THROTTLE * MAX_VEL_TURN
        FLIPPER_DEADBAND = 0.2 * FLIPPER_THROTTLE * MAX_VEL_FLIPPER

    # Drive Forward/Backward commands
    drive_cmd = DRIVE_THROTTLE * MAX_VEL_FWD * Joy.axes[L_STICK_V_AXES] #left joystick
    if drive_cmd < FWD_DEADBAND and -FWD_DEADBAND < drive_cmd:
        drive_cmd = 0 
        
    # Turn left/right commands
    turn_cmd = DRIVE_THROTTLE * MAX_VEL_TURN * Joy.axes[R_STICK_H_AXES] #right joystick
    if turn_cmd < TURN_DEADBAND and -TURN_DEADBAND < turn_cmd:
        turn_cmd = 0

    # Flipper up/down commands
    flipper_cmd = (FLIPPER_THROTTLE * MAX_VEL_FLIPPER * Joy.axes[L_TRIG_AXES]) - (FLIPPER_THROTTLE * MAX_VEL_FLIPPER * Joy.axes[R_TRIG_AXES])
    if flipper_cmd < FLIPPER_DEADBAND and -FLIPPER_DEADBAND < flipper_cmd:
        flipper_cmd = 0

    #Limit acceleration
    #drive_cmd, turn_cmd = limit_acc(drive_cmd, turn_cmd)

    # update the last time joy_cb was called
    if (drive_cmd != 0) or (turn_cmd != 0):
        last_joycb_device_check=time.time()

    # Publish move commands
    cmd.header.seq = seq
    cmd.header.stamp = rospy.Time.now()
    cmd.twist.linear.x = drive_cmd
    cmd.twist.angular.y = flipper_cmd
    cmd.twist.angular.z = turn_cmd
    pub.publish(cmd)
    seq += 1
    
# Main Function
def joystick_main():

    # Initialize driver node
    rospy.init_node('xbox_mapper_node', anonymous=True)
    r = rospy.Rate(10) # 10hz
    # publish the latched button initializations
    a_button_pub.publish(a_button_msg)
    b_button_pub.publish(b_button_msg)
    x_button_pub.publish(x_button_msg)
    y_button_pub.publish(y_button_msg)

    while not rospy.is_shutdown():
        # Subscribe to the joystick topic
        sub_cmds = rospy.Subscriber("joystick", Joy, joy_cb)
        
        # spin() simply keeps python from exiting until this node is stopped
        rospy.spin()
        r.sleep()
    
if __name__ == '__main__':
    try:
        joystick_main()
    except rospy.ROSInterruptException:
        pass
<|MERGE_RESOLUTION|>--- conflicted
+++ resolved
@@ -34,24 +34,12 @@
 # 1) xboxdrv has only 11 indices
 # 2) U/D_PAD_BUTTON is the 7th axis
 # 3) xpad module uses 2, xboxdrv uses 3
-<<<<<<< HEAD
-driver = rospy.get_param('/xob_mapper_node/driver', 'xpad')
+driver = rospy.get_param('/xbox_mapper_node/driver', 'xboxdrv')
 wired_or_wireless = rospy.get_param('/xbox_mapper_node/wired_or_wireless', 'wireless')
-=======
-#driver_rosparam = rospy.get_param('driver')
-#driver_namespace = rospy.search_param('driver')
-#driver = rospy.get_param(driver_namespace, 'xpad')
-#wired_or_wireless_namespace = rospy.search_param('wired_or_wireless')
-#wired_or_wireless = rospy.get_param(wired_or_wireless_namespace, 'wireless')
-
-driver = rospy.get_param('/xbox_mapper_node/driver', 'xpad')
-wired_or_wireless = rospy.get_param('/xbox_mapper_node/wired_or_wireless', 'wireless')
-
->>>>>>> 56bd231a
 
 #TODO
 if wired_or_wireless == "wired" and driver == "xpad":
-    rospy.loginfo("XBOX CONFIG: wired & xpad")
+    rospy.logwarn("XBOX CONFIG: wired & xpad")
     L_STICK_H_AXES = 0
     L_STICK_V_AXES = 1
     L_TRIG_AXES = 2
@@ -75,7 +63,7 @@
 
 #TODO
 elif wired_or_wireless == "wireless" and driver =="xpad":
-    rospy.loginfo("XBOX CONFIG: wireless & xpad")
+    rospy.logwarn("XBOX CONFIG: wireless & xpad")
     L_STICK_H_AXES = 0
     L_STICK_V_AXES = 1
     L_TRIG_AXES = 2
@@ -99,18 +87,7 @@
 
 #TODO
 elif wired_or_wireless == "wired" and driver == "xboxdrv":
-<<<<<<< HEAD
-    rospy.loginfo("XBOX CONFIG: wired & xboxdrv")
-    rospy.info
-    L_STICK_H_AXES = 0
-    L_STICK_V_AXES = 1
-    L_TRIG_AXES = 2
-    R_STICK_H_AXES = 3 
-    R_STICK_V_AXES = 4
-    R_TRIG_AXES = 5
-    D_PAD_H_AXES = 6
-    D_PAD_V_AXES = 7
-=======
+    rospy.logwarn("XBOX CONFIG: wired & xboxdrv")
     L_STICK_H_AXES = 0
     L_STICK_V_AXES = 1
     L_TRIG_AXES = 5
@@ -119,7 +96,6 @@
     R_TRIG_AXES = 4
     DPAD_H_AXES = 6
     DPAD_V_AXES = 7
->>>>>>> 56bd231a
 
     A_BUTTON = 0
     B_BUTTON = 1
@@ -135,24 +111,15 @@
 
 #TODO
 elif wired_or_wireless == "wireless" and driver =="xboxdrv":
-    rospy.loginfo("XBOX CONFIG: wireless & xboxdrv")
+    rospy.logwarn("XBOX CONFIG: wireless & xboxdrv")
     L_STICK_H_AXES = 0
     L_STICK_V_AXES = 1
-<<<<<<< HEAD
-    L_TRIG_AXES = 2
-    R_STICK_H_AXES = 3 
-    R_STICK_V_AXES = 4
-    R_TRIG_AXES = 5
-    D_PAD_H_AXES = 6
-    D_PAD_V_AXES = 7
-=======
     L_TRIG_AXES = 5
     R_STICK_H_AXES = 2 
     R_STICK_V_AXES = 3
     R_TRIG_AXES = 4
     DPAD_H_AXES = 6
     DPAD_V_AXES = 7
->>>>>>> 56bd231a
 
     A_BUTTON = 0
     B_BUTTON = 1
@@ -175,7 +142,7 @@
 MAX_VEL_FWD = rospy.get_param('~max_vel_drive', 2.6)
 MAX_VEL_TURN = rospy.get_param('~max_vel_turn', 9.0)
 MAX_VEL_FLIPPER = rospy.get_param('~max_vel_flipper', 1.4)
-DRIVE_THROTTLE = rospy.get_param('~default_drive_throttle', 0.1)
+DRIVE_THROTTLE = rospy.get_param('~default_drive_throttle', 0.15)
 FLIPPER_THROTTLE = rospy.get_param('~default_flipper_throttle', 0.6)
 ADJ_THROTTLE = rospy.get_param('~adjustable_throttle', True)
 DRIVE_INCREMENTS = float(20) 
@@ -317,7 +284,7 @@
             if int(Joy.axes[DPAD_V_AXES]) == 1:
                 DRIVE_THROTTLE += (1 / DRIVE_INCREMENTS)
                 rospy.loginfo("Drive Throttle: %i", DRIVE_THROTTLE)
-            if int(Joy.axes[DPAD_V_AXES]) == 1:
+            if int(Joy.axes[DPAD_V_AXES]) == -1:
                 DRIVE_THROTTLE -= (1 / DRIVE_INCREMENTS)
                 rospy.loginfo("Drive Throttle: %i", DRIVE_THROTTLE)
 
