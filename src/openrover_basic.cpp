--- conflicted
+++ resolved
@@ -344,7 +344,6 @@
         odom_encoder_coef_ = ODOM_ENCODER_COEF_F;
         odom_axle_track_ = ODOM_AXLE_TRACK_F;
         odom_angular_coef_ = ODOM_ANGULAR_COEF_F;
-<<<<<<< HEAD
         odom_traction_factor_ = ODOM_TRACTION_FACTOR_F;
         
         motor_speed_linear_coef_ = MOTOR_SPEED_LINEAR_COEF_F_HS;
@@ -352,26 +351,6 @@
         motor_speed_deadband_ = MOTOR_DEADBAND;
         motor_speed_angular_deadband_ = MOTOR_DEADBAND;
         cw_turn_coef_ = MOTOR_SPEED_CW_TURN_COEF;
-=======
-        odom_slippage_factor_ = ODOM_SLIPPAGE_FACTOR_F;
-
-        if (low_speed_mode_on_)
-        {
-            motor_speed_linear_coef_ = MOTOR_SPEED_LINEAR_COEF_F_LS;
-            motor_speed_angular_coef_ = MOTOR_SPEED_ANGULAR_COEF_F_LS;
-            motor_speed_deadband_ = MOTOR_DEADBAND;
-            motor_speed_angular_deadband_ = MOTOR_DEADBAND;
-            cw_turn_coef_ = 1;
-        }
-        else
-        {
-            motor_speed_linear_coef_ = MOTOR_SPEED_LINEAR_COEF_F_HS;
-            motor_speed_angular_coef_ = MOTOR_SPEED_ANGULAR_COEF_F_HS;
-            motor_speed_deadband_ = MOTOR_DEADBAND;
-            motor_speed_angular_deadband_ = MOTOR_DEADBAND;
-            cw_turn_coef_ = MOTOR_SPEED_CW_TURN_COEF;
-        }
->>>>>>> 6be2bae2
     }
 
     if (!(nh_priv_.getParam("traction_factor", odom_traction_factor_)))
@@ -629,15 +608,9 @@
 
         net_vel = 0.5*(left_vel+right_vel);
         diff_vel = right_vel - left_vel;
-<<<<<<< HEAD
         
         alpha = odom_angular_coef_*diff_vel*odom_traction_factor_;
         
-=======
-
-        alpha = odom_angular_coef_*diff_vel*odom_slippage_factor_;
-
->>>>>>> 6be2bae2
         pos_x = pos_x + net_vel*cos(theta)*dt;
         pos_y = pos_y + net_vel*sin(theta)*dt;
         theta = (theta + alpha*dt);
@@ -1274,4 +1247,4 @@
 */
 
         return 0;
-}
+}